import json
import msgpack
import uuid

import pytest
import os
import confluent_kafka as kafka
from copy import deepcopy
import json


@pytest.fixture
def get_topic_name():
    """
    Generate a unique topic name for each test
    """
    random = uuid.uuid4().hex
    return lambda topic: f"relay-test-{topic}-{random}"


@pytest.fixture
def processing_config(get_topic_name):
    """
    Returns a minimal configuration for setting up a relay capable of processing
    :param options: initial options to be merged
    :return: the altered options
    """

    def inner(options=None):
        # The CI script sets the kafka bootstrap server into system environment variable.
        bootstrap_servers = os.environ.get("KAFKA_BOOTSTRAP_SERVER", "127.0.0.1:9092")

        options = deepcopy(options)  # avoid lateral effects

        if options is None:
            options = {}
        if options.get("processing") is None:
            options["processing"] = {}
        processing = options["processing"]
        processing["enabled"] = True
        if processing.get("kafka_config") is None:
            processing["kafka_config"] = [
                {"name": "bootstrap.servers", "value": bootstrap_servers},
                # {'name': 'batch.size', 'value': '0'}  # do not batch messages
            ]
        if processing.get("topics") is None:
            processing["topics"] = {
                "events": get_topic_name("events"),
                "attachments": get_topic_name("attachments"),
                "transactions": get_topic_name("transactions"),
                "outcomes": get_topic_name("outcomes"),
                "sessions": get_topic_name("sessions"),
                "metrics": get_topic_name("metrics"),
                "replay_events": get_topic_name("replay_events"),
                "replay_recordings": get_topic_name("replay_recordings"),
            }

        if not processing.get("redis"):
            processing["redis"] = "redis://127.0.0.1"

        processing[
            "projectconfig_cache_prefix"
        ] = f"relay-test-relayconfig-{uuid.uuid4()}"

        return options

    return inner


@pytest.fixture
def relay_with_processing(relay, mini_sentry, processing_config):
    """
    Creates a fixture that configures a relay with processing enabled and that forwards
    requests to the test ingestion topics
    """

    def inner(options=None):
        options = processing_config(options)
        return relay(mini_sentry, options=options)

    return inner


def kafka_producer(options):
    # look for the servers (it is the only config we are interested in)
    servers = [
        elm["value"]
        for elm in options["processing"]["kafka_config"]
        if elm["name"] == "bootstrap.servers"
    ]

    if not servers:
        raise ValueError(
            "Bad kafka_config, could not find 'bootstrap.servers'.\n"
            "The configuration should have an entry of the format \n"
            "{name:'bootstrap.servers', value:'127.0.0.1'} at path 'processing.kafka_config'"
        )

    return kafka.Producer({"bootstrap.servers": servers[0]})


@pytest.fixture
def kafka_consumer(request, get_topic_name, processing_config):
    """
    Creates a fixture that, when called, returns an already subscribed kafka consumer.
    """

    def inner(topic: str, options=None):
        topic_name = get_topic_name(topic)
        topics = [topic_name]
        options = processing_config(options)
        # look for the servers (it is the only config we are interested in)
        servers = [
            elm["value"]
            for elm in options["processing"]["kafka_config"]
            if elm["name"] == "bootstrap.servers"
        ]
        if len(servers) < 1:
            raise ValueError(
                "Bad kafka_config, could not find 'bootstrap.servers'.\n"
                "The configuration should have an entry of the format \n"
                "{name:'bootstrap.servers', value:'127.0.0.1'} at path 'processing.kafka_config'"
            )

        servers = servers[0]

        settings = {
            "bootstrap.servers": servers,
            "group.id": "test-consumer-%s" % uuid.uuid4().hex,
            "enable.auto.commit": True,
            "auto.offset.reset": "earliest",
        }

        consumer = kafka.Consumer(settings)
        consumer.assign([kafka.TopicPartition(t, 0) for t in topics])

        def die():
            consumer.close()

        request.addfinalizer(die)
        return consumer, options, topic_name

    return inner


class ConsumerBase(object):
    def __init__(self, consumer, options, topic_name, timeout=None):
        self.consumer = consumer
        self.test_producer = kafka_producer(options)
        self.topic_name = topic_name
        self.timeout = timeout or 1

        # Connect to the topic and poll a first test message.
        # First poll takes forever, the next ones are fast.
        self.assert_empty(timeout=5)

    def poll(self, timeout=None):
        if timeout is None:
            timeout = self.timeout
        return self.consumer.poll(timeout=timeout)

    def assert_empty(self, timeout=None):
        """
        An associated producer, that can send message on the same topic as the
        consumer used for tests when we don't expect anything to come back we
        can send a test message at the end and verify that it is the first and
        only message on the queue (care must be taken to make sure that the
        test message ends up in the same partition as the message we are checking).
        """
        # First, give Relay a bit of time to process
        assert self.poll(timeout=0.2) is None

        # Then, send a custom message to ensure we're not just timing out
        message = json.dumps({"__test__": uuid.uuid4().hex}).encode("utf8")
        self.test_producer.produce(self.topic_name, message)
        self.test_producer.flush(timeout=5)

        rv = self.poll(timeout=timeout)
        assert rv.error() is None
        assert rv.value() == message, rv.value()


@pytest.fixture
def outcomes_consumer(kafka_consumer):
    return lambda timeout=None, topic=None: OutcomesConsumer(
        timeout=timeout, *kafka_consumer(topic or "outcomes")
    )


def category_value(category):
    if category == "default":
        return 0
    if category == "error":
        return 1
    if category == "transaction":
        return 2
    if category == "security":
        return 3
    if category == "attachment":
        return 4
    if category == "session":
        return 5
    if category == "transaction_processed":
<<<<<<< HEAD
        return 6
=======
        return 8
>>>>>>> a6fcbcab
    assert False, "invalid category"


class OutcomesConsumer(ConsumerBase):
    def _poll_all(self):
        while True:
            outcome = self.poll()
            if outcome is None:
                return
            else:
                yield outcome

    def get_outcomes(self):
        outcomes = list(self._poll_all())
        for outcome in outcomes:
            assert outcome.error() is None
        return [json.loads(outcome.value()) for outcome in outcomes]

    def get_outcome(self):
        outcomes = self.get_outcomes()
        assert len(outcomes) > 0, "No outcomes were consumed"
        assert len(outcomes) == 1, "More than one outcome was consumed"
        return outcomes[0]

    def assert_rate_limited(self, reason, key_id=None, categories=None, quantity=None):
        if categories is None:
            outcome = self.get_outcome()
            assert isinstance(outcome["category"], int)
            outcomes = [outcome]
        else:
            outcomes = self.get_outcomes()
            expected = set(category_value(category) for category in categories)
            actual = set(outcome["category"] for outcome in outcomes)
            assert actual == expected, (actual, expected)

        for outcome in outcomes:
            assert outcome["outcome"] == 2, outcome
            assert outcome["reason"] == reason, outcome["reason"]
            if key_id is not None:
                assert outcome["key_id"] == key_id

        if quantity is not None:
            count = sum(outcome["quantity"] for outcome in outcomes)
            assert count == quantity


@pytest.fixture
def events_consumer(kafka_consumer):
    return lambda timeout=None: EventsConsumer(
        timeout=timeout, *kafka_consumer("events")
    )


@pytest.fixture
def transactions_consumer(kafka_consumer):
    return lambda: EventsConsumer(*kafka_consumer("transactions"))


@pytest.fixture
def attachments_consumer(kafka_consumer):
    return lambda: AttachmentsConsumer(*kafka_consumer("attachments"))


@pytest.fixture
def sessions_consumer(kafka_consumer):
    return lambda: SessionsConsumer(*kafka_consumer("sessions"))


@pytest.fixture
def metrics_consumer(kafka_consumer):
    # The default timeout of 3 seconds compensates for delays and jitter
    return lambda timeout=3, topic=None: MetricsConsumer(
        timeout=timeout, *kafka_consumer(topic or "metrics")
    )


@pytest.fixture
def replay_recordings_consumer(kafka_consumer):
    return lambda: ReplayRecordingsConsumer(*kafka_consumer("replay_recordings"))


@pytest.fixture
def replay_events_consumer(kafka_consumer):
    return lambda timeout=None: ReplayEventsConsumer(
        timeout=timeout, *kafka_consumer("replay_events")
    )


class MetricsConsumer(ConsumerBase):
    def get_metric(self, timeout=None):
        message = self.poll(timeout=timeout)
        assert message is not None
        assert message.error() is None

        return json.loads(message.value())

    def get_metrics(self, timeout=None, max_attempts=100):
        for _ in range(max_attempts):
            message = self.poll(timeout=timeout)
            if message is None:
                return
            else:
                assert message.error() is None
                yield json.loads(message.value())


class SessionsConsumer(ConsumerBase):
    def get_session(self):
        message = self.poll()
        assert message is not None
        assert message.error() is None

        return json.loads(message.value())


class EventsConsumer(ConsumerBase):
    def get_event(self):
        message = self.poll()
        assert message is not None
        assert message.error() is None

        event = msgpack.unpackb(message.value(), raw=False, use_list=False)
        assert event["type"] == "event"
        return json.loads(event["payload"].decode("utf8")), event

    def get_message(self):
        message = self.poll()
        assert message is not None
        assert message.error() is None

        return message, msgpack.unpackb(message.value(), raw=False, use_list=False)


class AttachmentsConsumer(EventsConsumer):
    def get_attachment_chunk(self):
        message = self.poll()
        assert message is not None
        assert message.error() is None

        v = msgpack.unpackb(message.value(), raw=False, use_list=False)
        assert v["type"] == "attachment_chunk", v["type"]
        return v["payload"], v

    def get_individual_attachment(self):
        message = self.poll()
        assert message is not None
        assert message.error() is None

        v = msgpack.unpackb(message.value(), raw=False, use_list=False)
        assert v["type"] == "attachment", v["type"]
        return v


class ReplayRecordingsConsumer(EventsConsumer):
    def get_replay_chunk(self):
        message = self.poll()
        assert message is not None
        assert message.error() is None

        v = msgpack.unpackb(message.value(), raw=False, use_list=False)
        assert v["type"] == "replay_recording_chunk", v["type"]
        return v["payload"], v

    def get_individual_replay(self):
        message = self.poll()
        assert message is not None
        assert message.error() is None

        v = msgpack.unpackb(message.value(), raw=False, use_list=False)
        assert v["type"] == "replay_recording", v["type"]
        return v


class ReplayEventsConsumer(ConsumerBase):
    def get_replay_event(self):
        message = self.poll()
        assert message is not None
        assert message.error() is None

        event = json.loads(message.value())
        payload = json.loads(bytes(event["payload"]))

        assert payload["type"] == "replay_event"
        return payload, event<|MERGE_RESOLUTION|>--- conflicted
+++ resolved
@@ -201,11 +201,7 @@
     if category == "session":
         return 5
     if category == "transaction_processed":
-<<<<<<< HEAD
-        return 6
-=======
         return 8
->>>>>>> a6fcbcab
     assert False, "invalid category"
 
 
@@ -237,6 +233,7 @@
             outcomes = [outcome]
         else:
             outcomes = self.get_outcomes()
+
             expected = set(category_value(category) for category in categories)
             actual = set(outcome["category"] for outcome in outcomes)
             assert actual == expected, (actual, expected)
